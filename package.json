{
  "name": "skyportal",
  "license": "BSD-3-Clause",
  "scripts": {
    "build": "make bundle",
    "test": "eslint --ext .jsx,.js static/js && make test"
  },
  "dependencies": {
    "bokehjs": "0.12.9",
    "check-dependencies": "1.1.0",
    "classnames": "2.2.6",
    "css-loader": "0.28.11",
    "exports-loader": "0.7.0",
    "imports-loader": "0.8.0",
    "moment": "2.24.0",
    "moment-timezone": "0.5.25",
    "npm-check": "5.9.0",
    "prop-types": "15.7.2",
    "raw-loader": "0.5.1",
<<<<<<< HEAD
    "react": "16.12.0",
    "react-dom": "16.9.0",
=======
    "react": "16.9.0",
    "react-dom": "16.12.0",
>>>>>>> efccfe53
    "react-redux": "7.1.3",
    "react-responsive": "8.0.1",
    "react-router-dom": "5.1.2",
    "react-simple-dropdown": "3.2.3",
    "redoc": "2.0.0-rc.10",
    "redoc-cli": "0.9.2",
    "redux": "4.0.4",
    "redux-logger": "3.0.6",
    "redux-thunk": "2.3.0",
    "semver": "6.3.0",
    "style-loader": "0.23.1",
    "whatwg-fetch": "3.0.0"
  },
  "devDependencies": {
    "babel-core": "6.26.3",
    "babel-eslint": "10.0.3",
    "babel-loader": "7.1.2",
    "babel-plugin-transform-async-to-generator": "6.24.1",
    "babel-plugin-transform-class-properties": "6.24.1",
    "babel-plugin-transform-es2015-arrow-functions": "6.22.0",
    "babel-plugin-transform-object-rest-spread": "6.26.0",
    "babel-polyfill": "6.26.0",
    "babel-preset-env": "1.7.0",
    "babel-preset-react": "6.24.1",
    "eslint": "6.6.0",
    "eslint-config-airbnb": "18.0.1",
    "eslint-import-resolver-webpack": "0.11.1",
    "eslint-loader": "3.0.2",
    "eslint-plugin-import": "2.18.2",
    "eslint-plugin-jsx-a11y": "6.2.3",
    "eslint-plugin-react": "7.16.0",
    "eslint-plugin-react-hooks": "1.7.0",
    "webpack": "3.12.0"
  },
  "repository": {
    "type": "git",
    "url": "https://github.com/skyportal/skyportal"
  }
}<|MERGE_RESOLUTION|>--- conflicted
+++ resolved
@@ -17,13 +17,8 @@
     "npm-check": "5.9.0",
     "prop-types": "15.7.2",
     "raw-loader": "0.5.1",
-<<<<<<< HEAD
     "react": "16.12.0",
-    "react-dom": "16.9.0",
-=======
-    "react": "16.9.0",
     "react-dom": "16.12.0",
->>>>>>> efccfe53
     "react-redux": "7.1.3",
     "react-responsive": "8.0.1",
     "react-router-dom": "5.1.2",
