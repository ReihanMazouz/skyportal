--- conflicted
+++ resolved
@@ -1,4 +1,4 @@
-# Inspired by https://github.com/growth-astro/growth-too-marshal/blob/main/growth/too/gcn.py
+red by https://github.com/growth-astro/growth-too-marshal/blob/main/growth/too/gcn.py
 
 import os
 import functools
@@ -6,12 +6,9 @@
 import lxml
 import xmlschema
 from urllib.parse import urlparse
-<<<<<<< HEAD
 import healpix_alchemy as ha
 import numpy as np
-=======
 from tornado.ioloop import IOLoop
->>>>>>> 3033a399
 
 from sqlalchemy.orm.exc import NoResultFound
 from sqlalchemy.orm import joinedload
@@ -122,31 +119,9 @@
         except NoResultFound:
             localization = Localization(**skymap)
             DBSession().add(localization)
-<<<<<<< HEAD
-            self.verify_and_commit()
-
-        # Loop over the skymap MOC indices and probabilities
-        # and compute the integrated probability in the entire tile
-        tiles, probs = [], []
-        for uniq, probdensity in zip(skymap["uniq"], skymap["probdensity"]):
-            tile = LocalizationTile(
-                localization_id=localization.id, uniq=int(uniq), probdensity=probdensity
-            )
-            area = (tile.nested_hi - tile.nested_lo + 1) * ha.healpix.PIXEL_AREA
-            prob = probdensity * area
-            tiles.append(tile)
-            probs.append(prob)
-
-        # Compute cumulative probabilities for the MOC (for ease of
-        # computing the percentiles for sources contained)
-        idx = np.argsort(probs)[::-1].astype(int)
-        tiles, probs = [tiles[ii] for ii in idx], [probs[ii] for ii in idx]
-        cumprobs = np.cumsum(probs)
-
-        for tile, cumprob in zip(tiles, cumprobs):
-            tile.cumprob = cumprob
-            DBSession().add(tile)
-=======
+            
+            localization = Localization(**skymap)
+            DBSession().add(localization)
             DBSession().commit()
 
             contour_func = functools.partial(
@@ -155,9 +130,13 @@
                 self,
             )
             IOLoop.current().run_in_executor(None, contour_func)
->>>>>>> 3033a399
-
-        self.verify_and_commit()
+
+            tiles_func = functools.partial(
+                add_tiles,
+                skymap,
+                localization.id,
+            )
+            IOLoop.current().run_in_executor(None, tiles_func)
 
         return self.success()
 
@@ -272,7 +251,32 @@
     finally:
         DBSession.remove()
 
-
+        
+def add_tiles(skymap, localization_id):
+    # Loop over the skymap MOC indices and probabilities
+    # and compute the integrated probability in the entire tile
+    tiles, probs = [], []
+    for uniq, probdensity in zip(skymap["uniq"], skymap["probdensity"]):
+        tile = LocalizationTile(
+            localization_id=localization_id, uniq=int(uniq), probdensity=probdensity
+        )
+        area = (tile.nested_hi - tile.nested_lo + 1) * ha.healpix.PIXEL_AREA
+        prob = probdensity * area
+        tiles.append(tile)
+        probs.append(prob)
+
+    # Compute cumulative probabilities for the MOC (for ease of
+    # computing the percentiles for sources contained)
+    idx = np.argsort(probs)[::-1].astype(int)
+    tiles, probs = [tiles[ii] for ii in idx], [probs[ii] for ii in idx]
+    cumprobs = np.cumsum(probs)
+
+    for tile, cumprob in zip(tiles, cumprobs):
+        tile.cumprob = cumprob
+        DBSession().add(tile)
+    DBSession().commit()
+
+    
 class LocalizationHandler(BaseHandler):
     @auth_or_token
     def get(self, dateobs, localization_name):
