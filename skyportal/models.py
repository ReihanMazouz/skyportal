--- conflicted
+++ resolved
@@ -16,18 +16,8 @@
 from .enum import allowed_bandpasses, thumbnail_types
 
 
-<<<<<<< HEAD
 PHOT_ZP = 23.9
 PHOT_SYS = 'ab'
-=======
-ALLOWED_MAGSYSTEMS = tuple(l['name'] for l in _MAGSYSTEMS.get_loaders_metadata())
-ALLOWED_BANDPASSES = tuple(l['name'] for l in _BANDPASSES.get_loaders_metadata())
-
-allowed_magsystems = sa.Enum(*ALLOWED_MAGSYSTEMS, name="zpsys", validate_strings=True)
-allowed_bandpasses = sa.Enum(*ALLOWED_BANDPASSES, name="bandpasses", validate_strings=True)
-
-FIDUCIAL_ZP = 25.
->>>>>>> 90d60d09
 
 
 def is_owned_by(self, user_or_token):
@@ -289,48 +279,19 @@
 
 GroupTelescope = join_model('group_telescopes', Group, Telescope)
 
-import re
-from sqlalchemy.dialects.postgresql import ARRAY
-from sqlalchemy import cast
-
-
-class ArrayOfEnum(ARRAY):
-    def bind_expression(self, bindvalue):
-        return cast(bindvalue, self)
-
-    def result_processor(self, dialect, coltype):
-        super_rp = super(ArrayOfEnum, self).result_processor(dialect, coltype)
-
-        def handle_raw_string(value):
-            if value == None or value == '{}':  # 2nd case, empty array
-                return []
-            inner = re.match(r"^{(.*)}$", value).group(1)
-            return inner.split(",")
-
-        def process(value):
-            return super_rp(handle_raw_string(value))
-        return process
-
 
 class Instrument(Base):
-
     name = sa.Column(sa.String, nullable=False)
-    type = sa.Column(sa.String)
-    band = sa.Column(sa.String)
+    type = sa.Column(sa.String, nullable=False)
+    band = sa.Column(sa.String, nullable=False)
+
     telescope_id = sa.Column(sa.ForeignKey('telescopes.id',
                                            ondelete='CASCADE'),
                              nullable=False, index=True)
     telescope = relationship('Telescope', back_populates='instruments')
-
-    followup_requests = relationship('FollowupRequest',
-                                     back_populates='instrument')
-
     photometry = relationship('Photometry', back_populates='instrument')
     spectra = relationship('Spectrum', back_populates='instrument')
-
-    # can be [] if an instrument is spec only
-    filters = sa.Column(ArrayOfEnum(allowed_bandpasses), nullable=False,
-                        default=[])
+    followup_requests = relationship('FollowupRequest', back_populates='instrument')
 
 
 class Comment(Base):
@@ -352,18 +313,22 @@
 class Photometry(Base):
     __tablename__ = 'photometry'
 
-    mjd = sa.Column(sa.Float, nullable=False)  # mjd date
-    flux = sa.Column(sa.Float)
-    fluxerr = sa.Column(sa.Float, nullable=False)
-<<<<<<< HEAD
-=======
-    zp = sa.Column(sa.Float, nullable=False)
-    zpsys = sa.Column(allowed_magsystems, nullable=False)
->>>>>>> 90d60d09
-    filter = sa.Column(allowed_bandpasses, nullable=False)
-
-    ra = sa.Column(sa.Float)
-    dec = sa.Column(sa.Float)
+    mjd = sa.Column(sa.Float, nullable=False, doc='MJD of the observation.')
+    flux = sa.Column(sa.Float,
+                     doc='Flux of the observation in µJy. '
+                         'Corresponds to an AB Zeropoint of 23.9 in all '
+                         'filters.')
+    fluxerr = sa.Column(sa.Float, nullable=False,
+                        doc='Gaussian error on the flux in µJy.')
+    filter = sa.Column(allowed_bandpasses, nullable=False,
+                       doc='Filter with which the observation was taken.')
+
+    ra = sa.Column(sa.Float, doc='ICRS Right Ascension of the centroid '
+                                 'of the photometric aperture [deg].')
+    dec = sa.Column(sa.Float, doc='ICRS Declination of the centroid of '
+                                  'the photometric aperture [deg].')
+
+    packet = sa.Column(JSONB)
     altdata = sa.Column(JSONB)
 
     obj_id = sa.Column(sa.ForeignKey('objs.id', ondelete='CASCADE'),
@@ -376,14 +341,14 @@
 
     @hybrid_property
     def mag(self):
-        if self.flux > 0:
+        if self.flux is not None and self.flux > 0:
             return -2.5 * np.log10(self.flux) + PHOT_ZP
         else:
             return None
 
     @hybrid_property
     def e_mag(self):
-        if self.flux > 0 and self.fluxerr > 0:
+        if self.flux is not None and self.flux > 0 and self.fluxerr > 0:
             return 2.5 / np.log(10) * self.fluxerr / self.flux
         else:
             return None
@@ -392,7 +357,7 @@
     def mag(cls):
         return sa.case(
             [
-                cls.flux > 0,
+                sa.and_(cls.flux != None, cls.flux > 0),
                 -2.5 * sa.func.log(cls.flux) + PHOT_ZP,
             ],
             else_=None
@@ -402,7 +367,7 @@
     def e_mag(cls):
         return sa.case(
             [
-                (sa.and_(cls.flux > 0, cls.fluxerr > 0),
+                (sa.and_(cls.flux != None, cls.flux > 0, cls.fluxerr > 0),
                  2.5 / sa.func.ln(10) * cls.fluxerr / cls.flux)
             ],
             else_=None
